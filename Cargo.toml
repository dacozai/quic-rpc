[package]
name = "quic-rpc"
version = "0.9.0"
edition = "2021"
authors = ["Rüdiger Klaehn <rklaehn@protonmail.com>"]
keywords = ["api", "protocol", "network", "rpc"]
categories = ["network-programming"]
license = "Apache-2.0/MIT"
repository = "https://github.com/n0-computer/quic-rpc"
description = "A streaming rpc system based on quic"

# Sadly this also needs to be updated in .github/workflows/ci.yml
rust-version = "1.76"

# See more keys and their definitions at https://doc.rust-lang.org/cargo/reference/manifest.html

[dependencies]
bincode = { version = "1.3.3", optional = true }
bytes = { version = "1", optional = true }
derive_more = "0.99.17"
flume = { version = "0.11", optional = true }
futures-lite = "2.3.0"
futures-sink = "0.3.30"
futures-util = { version = "0.3.30", features = ["sink"] }
hyper = { version = "0.14.16", features = ["full"], optional = true }
pin-project = "1"
quinn = { package = "iroh-quinn", version = "0.10", optional = true }
serde = { version = "1.0.183", features = ["derive"] }
tokio = { version = "1", default-features = false, features = ["macros", "sync"] }
tokio-serde = { version = "0.8", features = ["bincode"], optional = true }
tokio-util = { version = "0.7", features = ["codec", "compat"], optional = true }
tracing = "0.1"
quinn-udp = { version = "0.4.0", optional = true }
interprocess = { git = "https://github.com/kotauskas/interprocess", branch = "main", version = "2", features = ["tokio"], optional = true }
hex = "0.4.3"
blake3 = "1.4.1"

[dependencies.educe]
# This is an unused dependency, it is needed to make the minimal
# crates versions work since tokio-serde depends on this.  See
# https://github.com/carllerche/tokio-serde/pull/29
version = "0.4.20"

[dev-dependencies]
anyhow = "1.0.73"
async-stream = "0.3.3"

serde = { version = "1", features = ["derive"] }
tokio = { version = "1", features = ["full"] }
quinn = { package = "iroh-quinn", version = "0.10" }
rcgen = "0.10.0"
rustls = "0.21"
thousands = "0.2.0"
tracing-subscriber = "0.3.16"
tempfile = "3.5.0"
proc-macro2 = "1.0.66"
futures-buffered = "0.2.4"

[features]
hyper-transport = ["flume", "hyper", "bincode", "bytes", "tokio-serde", "tokio-util"]
quinn-transport = ["flume", "quinn", "bincode", "tokio-serde", "tokio-util"]
flume-transport = ["flume"]
interprocess-transport = ["quinn-udp", "interprocess", "bytes", "tokio-util", "quinn-transport"]
combined-transport = []
quinn-flume-socket = ["flume", "quinn", "quinn-udp", "bytes", "tokio-util"]
macros = []
<<<<<<< HEAD
default = ["quinn-flume-socket", "interprocess-transport"]
=======
default = ["flume-transport"]

[package.metadata.docs.rs]
all-features = true
>>>>>>> 64ed5efe

[[example]]
name = "errors"
required-features = ["flume-transport"]

[[example]]
name = "macro"
required-features = ["flume-transport", "macros"]

[[example]]
name = "store"
required-features = ["flume-transport", "macros"]

[[example]]
name = "modularize"
required-features = ["flume-transport"]

[workspace]
members = ["examples/split/types", "examples/split/server", "examples/split/client"]<|MERGE_RESOLUTION|>--- conflicted
+++ resolved
@@ -30,10 +30,11 @@
 tokio-serde = { version = "0.8", features = ["bincode"], optional = true }
 tokio-util = { version = "0.7", features = ["codec", "compat"], optional = true }
 tracing = "0.1"
-quinn-udp = { version = "0.4.0", optional = true }
+quinn-udp = { package = "iroh-quinn-udp", version = "0.4.0", optional = true }
 interprocess = { git = "https://github.com/kotauskas/interprocess", branch = "main", version = "2", features = ["tokio"], optional = true }
 hex = "0.4.3"
 blake3 = "1.4.1"
+futures = { version = "0.3.30", optional = true }
 
 [dependencies.educe]
 # This is an unused dependency, it is needed to make the minimal
@@ -60,18 +61,15 @@
 hyper-transport = ["flume", "hyper", "bincode", "bytes", "tokio-serde", "tokio-util"]
 quinn-transport = ["flume", "quinn", "bincode", "tokio-serde", "tokio-util"]
 flume-transport = ["flume"]
-interprocess-transport = ["quinn-udp", "interprocess", "bytes", "tokio-util", "quinn-transport"]
+interprocess-transport = ["quinn-udp", "interprocess", "bytes", "tokio-util", "quinn-transport", "quinn-flume-socket", "futures"]
 combined-transport = []
 quinn-flume-socket = ["flume", "quinn", "quinn-udp", "bytes", "tokio-util"]
 macros = []
-<<<<<<< HEAD
-default = ["quinn-flume-socket", "interprocess-transport"]
-=======
-default = ["flume-transport"]
+default = ["flume-transport", "interprocess-transport"]
+futures = ["dep:futures"]
 
 [package.metadata.docs.rs]
 all-features = true
->>>>>>> 64ed5efe
 
 [[example]]
 name = "errors"
